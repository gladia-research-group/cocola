--- conflicted
+++ resolved
@@ -143,12 +143,7 @@
         tracks = original_dir.glob("*/")
 
         for track in tqdm(tracks, desc="Preprocessing tracks"):
-<<<<<<< HEAD
-            stems_paths = [path for path in track.glob(
-                "*.wav") if path.name != "mixture.wav"]
-=======
             stems_paths = [path for path in track.glob("*.wav") if path.name != "mixture.wav"]
->>>>>>> c78404ab
             original_track_name = track.name
             chunk_num_frames = self.chunk_duration * self.target_sample_rate
             frame_offset = 0
